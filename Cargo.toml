--- conflicted
+++ resolved
@@ -64,11 +64,7 @@
 iroh-base ="0.13.0"
 iroh-gossip = { version = "0.13.0", features = ["net"] }
 quinn = "0.10"
-<<<<<<< HEAD
-kamadak-exif = "0.5"
-=======
 kamadak-exif = "0.5.3"
->>>>>>> a653512a
 lettre_email = { git = "https://github.com/deltachat/lettre", branch = "master" }
 libc = "0.2"
 mailparse = "0.14"
