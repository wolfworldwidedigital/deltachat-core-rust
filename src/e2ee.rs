--- conflicted
+++ resolved
@@ -36,11 +36,7 @@
             Some(addr) => addr,
         };
 
-<<<<<<< HEAD
-        let public_key = load_or_generate_self_public_key(context, &addr).await?;
-=======
-        let public_key = SignedPublicKey::load_self(context)?;
->>>>>>> 3ee81cbe
+        let public_key = SignedPublicKey::load_self(context).await?;
 
         Ok(EncryptHelper {
             prefer_encrypt,
@@ -110,13 +106,7 @@
         }
         let public_key = Key::from(self.public_key.clone());
         keyring.add_ref(&public_key);
-<<<<<<< HEAD
-        let sign_key = Key::from_self_private(context, self.addr.clone(), &context.sql)
-            .await
-            .ok_or_else(|| format_err!("missing own private key"))?;
-=======
-        let sign_key = Key::from(SignedSecretKey::load_self(context)?);
->>>>>>> 3ee81cbe
+        let sign_key = Key::from(SignedSecretKey::load_self(context).await?);
 
         let raw_message = mail_to_encrypt.build().as_string().into_bytes();
 
@@ -199,46 +189,6 @@
     Ok((out_mail, signatures))
 }
 
-<<<<<<< HEAD
-/// Load public key from database or generate a new one.
-///
-/// This will load a public key from the database, generating and
-/// storing a new one when one doesn't exist yet.  Care is taken to
-/// only generate one key per context even when multiple threads call
-/// this function concurrently.
-async fn load_or_generate_self_public_key(
-    context: &Context,
-    self_addr: impl AsRef<str>,
-) -> Result<SignedPublicKey> {
-    if let Some(key) = Key::from_self_public(context, &self_addr, &context.sql).await {
-        return SignedPublicKey::try_from(key)
-            .map_err(|_| Error::Message("Not a public key".into()));
-    }
-    let _guard = context.generating_key_mutex.lock().await;
-
-    // Check again in case the key was generated while we were waiting for the lock.
-    if let Some(key) = Key::from_self_public(context, &self_addr, &context.sql).await {
-        return SignedPublicKey::try_from(key)
-            .map_err(|_| Error::Message("Not a public key".into()));
-    }
-
-    let start = std::time::Instant::now();
-
-    let keygen_type =
-        KeyGenType::from_i32(context.get_config_int(Config::KeyGenType).await).unwrap_or_default();
-    info!(context, "Generating keypair with type {}", keygen_type);
-    let keypair = pgp::create_keypair(EmailAddress::new(self_addr.as_ref())?, keygen_type)?;
-    key::store_self_keypair(context, &keypair, KeyPairUse::Default).await?;
-    info!(
-        context,
-        "Keypair generated in {:.3}s.",
-        start.elapsed().as_secs()
-    );
-    Ok(keypair.public)
-}
-
-=======
->>>>>>> 3ee81cbe
 /// Returns a reference to the encrypted payload and validates the autocrypt structure.
 fn get_autocrypt_mime<'a, 'b>(mail: &'a ParsedMail<'b>) -> Result<&'a ParsedMail<'b>> {
     ensure!(
@@ -360,7 +310,7 @@
 ///
 /// If this succeeds you are also guaranteed that the
 /// [Config::ConfiguredAddr] is configured, this address is returned.
-<<<<<<< HEAD
+// TODO, remove this once deltachat::key::Key no longer exists.
 pub async fn ensure_secret_key_exists(context: &Context) -> Result<String> {
     let self_addr = context
         .get_config(Config::ConfiguredAddr)
@@ -371,19 +321,7 @@
                 "cannot ensure secret key if not configured."
             ))
         })?;
-    load_or_generate_self_public_key(context, &self_addr).await?;
-
-=======
-// TODO, remove this once deltachat::key::Key no longer exists.
-pub fn ensure_secret_key_exists(context: &Context) -> Result<String> {
-    let self_addr = context.get_config(Config::ConfiguredAddr).ok_or_else(|| {
-        format_err!(concat!(
-            "Failed to get self address, ",
-            "cannot ensure secret key if not configured."
-        ))
-    })?;
-    SignedPublicKey::load_self(context)?;
->>>>>>> 3ee81cbe
+    SignedPublicKey::load_self(context).await?;
     Ok(self_addr)
 }
 
@@ -434,52 +372,6 @@
         );
     }
 
-<<<<<<< HEAD
-    mod load_or_generate_self_public_key {
-        use super::*;
-
-        #[async_std::test]
-        async fn test_existing() {
-            let t = dummy_context().await;
-            let addr = configure_alice_keypair(&t.ctx).await;
-            let key = load_or_generate_self_public_key(&t.ctx, addr).await;
-            assert!(key.is_ok());
-        }
-
-        #[async_std::test]
-        async fn test_generate() {
-            let t = dummy_context().await;
-            let addr = "alice@example.org";
-            let key0 = load_or_generate_self_public_key(&t.ctx, addr).await;
-            assert!(key0.is_ok());
-            let key1 = load_or_generate_self_public_key(&t.ctx, addr).await;
-            assert!(key1.is_ok());
-            assert_eq!(key0.unwrap(), key1.unwrap());
-        }
-
-        #[async_std::test]
-        async fn test_generate_concurrent() {
-            use std::sync::Arc;
-
-            let t = dummy_context().await;
-            let ctx = Arc::new(t.ctx);
-            let ctx0 = Arc::clone(&ctx);
-            let thr0 = async_std::task::spawn(async move {
-                load_or_generate_self_public_key(&ctx0, "alice@example.org").await
-            });
-            let ctx1 = Arc::clone(&ctx);
-            let thr1 = async_std::task::spawn(async move {
-                load_or_generate_self_public_key(&ctx1, "alice@example.org").await
-            });
-
-            let res0 = thr0.await;
-            let res1 = thr1.await;
-            assert_eq!(res0.unwrap(), res1.unwrap());
-        }
-    }
-
-=======
->>>>>>> 3ee81cbe
     #[test]
     fn test_has_decrypted_pgp_armor() {
         let data = b" -----BEGIN PGP MESSAGE-----";
