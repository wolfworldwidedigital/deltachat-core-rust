--- conflicted
+++ resolved
@@ -299,7 +299,6 @@
                     message_time = time()
                 }
             }
-<<<<<<< HEAD
         }
         let mut peerstate = None;
         let autocryptheader = from
@@ -318,30 +317,6 @@
                     {
                         peerstate.degrade_encryption(message_time);
                         peerstate.save_to_db(&context.sql, false).unwrap();
-=======
-            let mut peerstate = None;
-            let autocryptheader = from
-                .as_ref()
-                .and_then(|from| Aheader::from_imffields(from, imffields));
-            if message_time > 0 {
-                if let Some(ref from) = from {
-                    peerstate = Peerstate::from_addr(context, &context.sql, from);
-
-                    if let Some(ref mut peerstate) = peerstate {
-                        if let Some(ref header) = autocryptheader {
-                            peerstate.apply_header(&header, message_time);
-                            peerstate.save_to_db(&context.sql, false)?;
-                        } else if message_time > peerstate.last_seen_autocrypt
-                            && !contains_report(in_out_message)
-                        {
-                            peerstate.degrade_encryption(message_time);
-                            peerstate.save_to_db(&context.sql, false)?;
-                        }
-                    } else if let Some(ref header) = autocryptheader {
-                        let p = Peerstate::from_header(context, header, message_time);
-                        p.save_to_db(&context.sql, true)?;
-                        peerstate = Some(p);
->>>>>>> ca76cac3
                     }
                 } else if let Some(ref header) = autocryptheader {
                     let p = Peerstate::from_header(context, header, message_time);
@@ -362,51 +337,25 @@
                     if peerstate.degrade_event.is_some() {
                         handle_degrade_event(context, &peerstate);
                     }
-<<<<<<< HEAD
                     if let Some(ref key) = peerstate.gossip_key {
                         public_keyring_for_validate.add_ref(key);
                     }
                     if let Some(ref key) = peerstate.public_key {
                         public_keyring_for_validate.add_ref(key);
-=======
-                    if let Some(ref peerstate) = peerstate {
-                        if peerstate.degrade_event.is_some() {
-                            handle_degrade_event(context, &peerstate)?;
-                        }
-                        if let Some(ref key) = peerstate.gossip_key {
-                            public_keyring_for_validate.add_ref(key);
-                        }
-                        if let Some(ref key) = peerstate.public_key {
-                            public_keyring_for_validate.add_ref(key);
-                        }
->>>>>>> ca76cac3
                     }
                 }
 
-                match decrypt_if_autocrypt_message(
+                encrypted = decrypt_if_autocrypt_message(
                     context,
                     in_out_message,
                     &private_keyring,
                     &public_keyring_for_validate,
                     &mut signatures,
                     &mut gossip_headers,
-                ) {
-                    Ok(res) => {
-                        encrypted = res;
-                    }
-<<<<<<< HEAD
-                    Err(err) => {
-                        bail!("failed to decrypt: {}", err);
-=======
-                    if !gossip_headers.is_null() {
-                        self.gossipped_addr = update_gossip_peerstates(
-                            context,
-                            message_time,
-                            imffields,
-                            gossip_headers,
-                        )?;
->>>>>>> ca76cac3
-                    }
+                )?;
+                if !gossip_headers.is_null() {
+                    gossipped_addr =
+                        update_gossip_peerstates(context, message_time, imffields, gossip_headers)?;
                 }
                 if !gossip_headers.is_null() {
                     gossipped_addr =
