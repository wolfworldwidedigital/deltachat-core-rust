[package]
name = "deltachat-jsonrpc"
version = "1.126.1"
description = "DeltaChat JSON-RPC API"
edition = "2021"
default-run = "deltachat-jsonrpc-server"
license = "MPL-2.0"

[[bin]]
name = "deltachat-jsonrpc-server"
path = "src/webserver.rs"
required-features = ["webserver"]

[dependencies]
anyhow = "1"
deltachat = { path = ".." }
num-traits = "0.2"
schemars = "0.8.13"
serde = { version = "1.0", features = ["derive"] }
tempfile = "3.8.0"
log = "0.4"
async-channel = { version = "1.8.0" }
futures = { version = "0.3.28" }
<<<<<<< HEAD
serde_json = "1.0.99"
yerpc = { version = "0.5.1", features = ["anyhow_expose", "openrpc"] }
typescript-type-def = { version = "0.5.5", features = ["json_value"] }
tokio = { version = "1.33.0" }
sanitize-filename = "0.4"
=======
serde_json = "1.0.105"
yerpc = { version = "0.5.2", features = ["anyhow_expose", "openrpc"] }
typescript-type-def = { version = "0.5.8", features = ["json_value"] }
tokio = { version = "1.32.0" }
sanitize-filename = "0.5"
>>>>>>> 37487940
walkdir = "2.3.3"
base64 = "0.21"

# optional dependencies
axum = { version = "0.6.20", optional = true, features = ["ws"] }
env_logger = { version = "0.10.0", optional = true }

[dev-dependencies]
<<<<<<< HEAD
tokio = { version = "1.33.0", features = ["full", "rt-multi-thread"] }
=======
tokio = { version = "1.32.0", features = ["full", "rt-multi-thread"] }
>>>>>>> 37487940


[features]
default = ["vendored"]
webserver = ["dep:env_logger", "dep:axum", "tokio/full", "yerpc/support-axum"]
vendored = ["deltachat/vendored"]<|MERGE_RESOLUTION|>--- conflicted
+++ resolved
@@ -21,19 +21,11 @@
 log = "0.4"
 async-channel = { version = "1.8.0" }
 futures = { version = "0.3.28" }
-<<<<<<< HEAD
-serde_json = "1.0.99"
-yerpc = { version = "0.5.1", features = ["anyhow_expose", "openrpc"] }
-typescript-type-def = { version = "0.5.5", features = ["json_value"] }
-tokio = { version = "1.33.0" }
-sanitize-filename = "0.4"
-=======
 serde_json = "1.0.105"
 yerpc = { version = "0.5.2", features = ["anyhow_expose", "openrpc"] }
 typescript-type-def = { version = "0.5.8", features = ["json_value"] }
-tokio = { version = "1.32.0" }
+tokio = { version = "1.33.0" }
 sanitize-filename = "0.5"
->>>>>>> 37487940
 walkdir = "2.3.3"
 base64 = "0.21"
 
@@ -42,11 +34,7 @@
 env_logger = { version = "0.10.0", optional = true }
 
 [dev-dependencies]
-<<<<<<< HEAD
 tokio = { version = "1.33.0", features = ["full", "rt-multi-thread"] }
-=======
-tokio = { version = "1.32.0", features = ["full", "rt-multi-thread"] }
->>>>>>> 37487940
 
 
 [features]
